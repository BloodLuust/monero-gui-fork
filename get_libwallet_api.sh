--- conflicted
+++ resolved
@@ -31,11 +31,7 @@
 
 if [ "$(uname)" == "Darwin" ]; then
     # Do something under Mac OS X platform        
-<<<<<<< HEAD
-    cmake -D CMAKE_BUILD_TYPE=Release -D STATIC=ON -D BUILD_GUI_DEPS=ON -D CMAKE_INSTALL_PREFIX="$MONERO_DIR"  ../..
-=======
-    cmake -D CMAKE_BUILD_TYPE=Release -D STATIC=ON -D BUILD_GUI_DEPS=ON -D INSTALL_VENDORED_LIBUNBOUND=ON -D CMAKE_INSTALL_PREFIX="$BITMONERO_DIR"  ../..
->>>>>>> 9ec8eb92
+    cmake -D CMAKE_BUILD_TYPE=Release -D STATIC=ON -D BUILD_GUI_DEPS=ON -D INSTALL_VENDORED_LIBUNBOUND=ON -D CMAKE_INSTALL_PREFIX="$MONERO_DIR"  ../..
 elif [ "$(expr substr $(uname -s) 1 5)" == "Linux" ]; then
     # Do something under GNU/Linux platform
     PLATFORM="Linux"
@@ -58,6 +54,7 @@
 # since filename conflict (random.c.obj)
 # for Linux, we use libunbound from repository, so we don't need to build it
 if [ $PLATFORM != "Linux" ]; then
+    echo "Building libunbound..."
     pushd $MONERO_DIR/build/release/external/unbound
     make -j$CPU_CORE_COUNT
     make install -j$CPU_CORE_COUNT
