--- conflicted
+++ resolved
@@ -9,15 +9,9 @@
         <translation>Adres</translation>
     </message>
     <message>
-<<<<<<< HEAD
         <location filename="../pages/AddressBook.qml" line="56"/>
         <source>Qr Code</source>
-        <translation type="unfinished"></translation>
-=======
-        <location filename="../pages/AddressBook.qml" line="71"/>
-        <source>QRCODE</source>
         <translation type="unfinished">Kod QR</translation>
->>>>>>> 53d2cd4e
     </message>
     <message>
         <location filename="../pages/AddressBook.qml" line="74"/>
@@ -128,17 +122,12 @@
     <name>DaemonManagerDialog</name>
     <message>
         <location filename="../components/DaemonManagerDialog.qml" line="93"/>
-<<<<<<< HEAD
         <source>Starting local node in %1 seconds</source>
-        <translation type="unfinished"></translation>
-=======
-        <source>Starting Monero daemon in %1 seconds</source>
         <!-- 
             Polish uses different noun forms for different numbers (e.g. 1 sekundę, 2 sekundy, 5 - sekund) 
             AFAIK Mozzilla provides scripts that allow to choose valid version for language
         -->
-        <translation type="unfinished">Uruchomienie procesu Monero za %1 sekund</translation>
->>>>>>> 53d2cd4e
+        <translation type="unfinished">Uruchomienie węzła za %1 sekund</translation>
     </message>
     <message>
         <location filename="../components/DaemonManagerDialog.qml" line="115"/>
@@ -287,15 +276,9 @@
         <translation>Wysokość bloku:</translation>
     </message>
     <message>
-<<<<<<< HEAD
         <location filename="../components/HistoryTable.qml" line="258"/>
         <source>(%1/%2 confirmations)</source>
         <translation type="unfinished">(%1/%2 potwierdzeń)</translation>
-=======
-        <location filename="../components/HistoryTable.qml" line="266"/>
-        <source>(%1/10 confirmations)</source>
-        <translation>(%1/10 potwierdzeń)</translation>
->>>>>>> 53d2cd4e
     </message>
     <message>
         <location filename="../components/HistoryTable.qml" line="262"/>
@@ -604,12 +587,10 @@
         <translation type="unfinished">(dostępne jedynie dla lokalnego procesu/daemona)</translation>
     </message>
     <message>
-<<<<<<< HEAD
         <location filename="../pages/Mining.qml" line="83"/>
-=======
-        <location filename="../pages/Mining.qml" line="86"/>
-        <!--- In my opinion this text should start with "Mining gives you a chance to earn Monero" --> 
->>>>>>> 53d2cd4e
+        <!--- In my opinion this text should start with:
+        "Mining gives you a chance to earn extra Monero, in exchange to you computer power." 
+        It shows what user can gain with mining   --> 
         <source>Mining with your computer helps strengthen the Monero network. The more that people mine, the harder it is for the network to be attacked, and every little bit helps.&lt;br&gt; &lt;br&gt;Mining also gives you a small chance to earn some Monero. Your computer will create hashes looking for block solutions. If you find a block, you will get the associated reward. Good luck!</source>
         <translation type="unfinished">Kopanie z udziałem twojego komputera wzmacnia sieć Monero. Im więcej osób kopie tym trudniej zaatakować sieć, a każdy najmniejszy wkład jest pomocny. Dodatkowo kopanie daje ci małą szansę na zarobienie Monero. Twój komputer utworzy hashe/sumy kontrolne aby znaleźć rozwiązanie dla bloku. Jeżeli znajdziesz rozwiązanie wtedy otrzymasz swój udział w postaci zapłaty w Monero. Powodzenia!</translation>
     </message>
@@ -2522,18 +2503,9 @@
         <translation type="unfinished"></translation>
     </message>
     <message>
-<<<<<<< HEAD
         <location filename="../main.qml" line="819"/>
-=======
-        <location filename="../main.qml" line="718"/>
-        <source>Payment check</source>
-        <translation>Sprawdź płatność</translation>
-    </message>
-    <message>
-        <location filename="../main.qml" line="723"/>
         <!-- In my opinion it should changed to: -->
         <!-- This address received %1 monero, but the transaction is not yet confirmed -->
->>>>>>> 53d2cd4e
         <source>This address received %1 monero, but the transaction is not yet mined</source>
         <translation>Ten adres otrzymał %1 monero, ale transakcja nie została jeszcze wykopana</translation>
     </message>
